--- conflicted
+++ resolved
@@ -21,15 +21,7 @@
 import {
   symbolExecutionDispatcherWillResolveField,
   enablePluginsForSchemaResolvers,
-<<<<<<< HEAD
-} from '.';
-=======
 } from "./utils/schemaInstrumentation"
-import {
-  CacheControlExtension,
-  CacheControlExtensionOptions,
-} from 'apollo-cache-control';
->>>>>>> 60cd32d0
 import { TracingExtension } from 'apollo-tracing';
 import {
   ApolloError,
